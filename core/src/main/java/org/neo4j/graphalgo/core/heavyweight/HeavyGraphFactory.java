package org.neo4j.graphalgo.core.heavyweight;

import org.neo4j.graphalgo.api.Graph;
import org.neo4j.graphalgo.api.GraphFactory;
import org.neo4j.graphalgo.api.GraphSetup;
import org.neo4j.graphalgo.api.WeightMapping;
import org.neo4j.graphalgo.core.IdMap;
<<<<<<< HEAD
import org.neo4j.graphalgo.core.Kernel;
import org.neo4j.graphalgo.core.NullWeightMap;
import org.neo4j.graphalgo.core.WeightMap;
=======
>>>>>>> 82e4eeb8
import org.neo4j.graphalgo.core.utils.ParallelUtil;
import org.neo4j.helpers.Exceptions;
import org.neo4j.kernel.api.exceptions.EntityNotFoundException;
import org.neo4j.kernel.internal.GraphDatabaseAPI;
<<<<<<< HEAD
import org.neo4j.storageengine.api.Direction;
import org.neo4j.storageengine.api.PropertyItem;
import org.neo4j.storageengine.api.RelationshipItem;
=======
>>>>>>> 82e4eeb8

import java.util.Collection;
import java.util.function.Supplier;

/**
 * @author mknblch
 */
public class HeavyGraphFactory extends GraphFactory {

<<<<<<< HEAD
    private static final Cursor<RelationshipItem> NO_RELS = new Cursor<RelationshipItem>() {
        @Override
        public boolean next() {
            return false;
        }

        @Override
        public void close() {
        }

        @Override
        public RelationshipItem get() {
            throw new UnsupportedOperationException(".get is not implemented.");
        }
    };

    private final ExecutorService threadPool;
    private long maxRelCount;
    private int relWeightId;
    private int nodeWeightId;
    private int nodePropId;
    private int labelId;
    private int relationId;
    private int nodeCount;

=======
>>>>>>> 82e4eeb8
    public HeavyGraphFactory(
            GraphDatabaseAPI api,
            GraphSetup setup) {
        super(api, setup);
<<<<<<< HEAD
        setLog(setup.log);
        this.threadPool = setup.executor;
        withReadOps(readOp -> {
            labelId = setup.loadAnyLabel()
                    ? ReadOperations.ANY_LABEL
                    : readOp.labelGetForName(setup.startLabel);
            relationId = setup.loadAnyRelationshipType()
                    ? ReadOperations.ANY_RELATIONSHIP_TYPE
                    : readOp.relationshipTypeGetForName(setup.relationshipType);
            nodeCount = Math.toIntExact(readOp.countsForNode(labelId));
            maxRelCount = readOp.maxCountsForRelationship(labelId, relationId);
            relWeightId = setup.loadDefaultRelationshipWeight()
                    ? StatementConstants.NO_SUCH_PROPERTY_KEY
                    : readOp.propertyKeyGetForName(setup.relationWeightPropertyName);
            nodeWeightId = setup.loadDefaultNodeWeight()
                    ? StatementConstants.NO_SUCH_PROPERTY_KEY
                    : readOp.propertyKeyGetForName(setup.nodeWeightPropertyName);
            nodePropId = setup.loadDefaultNodeProperty()
                    ? StatementConstants.NO_SUCH_PROPERTY_KEY
                    : readOp.propertyKeyGetForName(setup.nodePropertyName);
        });
=======
>>>>>>> 82e4eeb8
    }

    @Override
    public Graph build() {
        return build(setup.batchSize);
    }

    /* test-private */ Graph build(int batchSize) {
<<<<<<< HEAD
        final IdMap idMap = new IdMap(nodeCount);

        final WeightMapping relWeigths = relWeightId == StatementConstants.NO_SUCH_PROPERTY_KEY
                ? new NullWeightMap(setup.relationDefaultWeight)
                : new WeightMap(nodeCount, setup.relationDefaultWeight);

        final WeightMapping nodeWeights = nodeWeightId == StatementConstants.NO_SUCH_PROPERTY_KEY
                ? new NullWeightMap(setup.nodeDefaultWeight)
                : new WeightMap(nodeCount, setup.nodeDefaultWeight);

        final WeightMapping nodeProps = nodePropId == StatementConstants.NO_SUCH_PROPERTY_KEY
                ? new NullWeightMap(setup.nodeDefaultPropertyValue)
                : new WeightMap(nodeCount, setup.nodeDefaultPropertyValue);

        long total = nodeCount + maxRelCount;
        double nodesPercent = (double)nodeCount / total;
        withReadOps(read -> {
            final PrimitiveLongIterator nodeIds = labelId == ReadOperations.ANY_LABEL
                    ? read.nodesGetAll()
                    : read.nodesGetForLabel(labelId);
            long nodes = 0;
            while (nodeIds.hasNext()) {
                final long nextId = nodeIds.next();
                idMap.add(nextId);
                if (nodes++ % ((nodeCount / 10) + 1) == 0) {
                    progressLogger.logProgress(nodes * nodesPercent, nodeCount);
                }
            }
            idMap.buildMappedIds();
        });
=======
        try {
            return importGraph(batchSize);
        } catch (EntityNotFoundException e) {
            throw Exceptions.launderedException(e);
        }
    }
>>>>>>> 82e4eeb8

    private Graph importGraph(final int batchSize) throws
            EntityNotFoundException {
        final IdMap idMap = loadIdMap();

        final Supplier<WeightMapping> relWeights = () -> newWeightMap(
                dimensions.relWeightId(),
                setup.relationDefaultWeight);
        final Supplier<WeightMapping> nodeWeights = () -> newWeightMap(
                dimensions.nodeWeightId(),
                setup.nodeDefaultWeight);
        final Supplier<WeightMapping> nodeProps = () -> newWeightMap(
                dimensions.nodePropId(),
                setup.nodeDefaultPropertyValue);

        int concurrency = setup.concurrency();
        final int nodeCount = dimensions.nodeCount();
        int actualBatchSize = ParallelUtil.adjustBatchSize(
                nodeCount,
                concurrency,
                batchSize);
        Collection<RelationshipImporter> tasks = ParallelUtil.readParallel(
                concurrency,
                actualBatchSize,
                idMap,
                (offset, nodeIds) -> new RelationshipImporter(
                        api,
                        setup,
                        dimensions,
                        progress,
                        actualBatchSize,
                        offset,
                        idMap,
                        nodeIds,
                        relWeights,
                        nodeWeights,
<<<<<<< HEAD
                        nodeProps,
                        relationId,
                        nodesPercent
                ),
                threadPool);

        progressLogger.logDone();

        return new HeavyGraph(
=======
                        nodeProps
                ),
                threadPool);

        final Graph graph = buildCompleteGraph(
                nodeCount,
>>>>>>> 82e4eeb8
                idMap,
                relWeights,
                nodeWeights,
                nodeProps,
                tasks);

        progressLogger.logDone();
        return graph;
    }

<<<<<<< HEAD
    private static void readNode(
            Kernel.NodeItem node,
            int nodeId,
            IdMap idMap,
            AdjacencyMatrix matrix,
            boolean loadIncoming,
            boolean loadOutgoing,
            int relWeightId,
            WeightMapping relWeights,
            int nodeWeightId,
            WeightMapping nodeWeights,
            int nodePropId,
            WeightMapping nodeProps,
            int relationType) {
        final int outDegree;
        final int inDegree;
        final Cursor<Kernel.RelationshipItem> outCursor;
        final Cursor<Kernel.RelationshipItem> inCursor;
        if (relationType == StatementConstants.NO_SUCH_RELATIONSHIP_TYPE) {
            outDegree = loadOutgoing ? node.degree(Direction.OUTGOING) : 0;
            inDegree = loadIncoming ? node.degree(Direction.INCOMING) : 0;
            outCursor = loadOutgoing ? node.relationships(Direction.OUTGOING) : Kernel.EMPTY_CURSOR;
            inCursor = loadIncoming ? node.relationships(Direction.INCOMING) : Kernel.EMPTY_CURSOR;
        } else {
            outDegree = loadOutgoing ? node.degree(Direction.OUTGOING, relationType) : 0;
            inDegree = loadIncoming ? node.degree(Direction.INCOMING, relationType) : 0;
            outCursor = loadOutgoing ? node.relationships(Direction.OUTGOING, relationType) : Kernel.EMPTY_CURSOR;
            inCursor = loadIncoming ? node.relationships(Direction.INCOMING, relationType) : Kernel.EMPTY_CURSOR;
        }
        try (Cursor<PropertyItem> weights = node.property(nodeWeightId)) {
            if (weights.next()) {
                nodeWeights.set(nodeId, weights.get().value());
            }
        }
        try (Cursor<PropertyItem> props = node.property(nodePropId)) {
            if (props.next()) {
                nodeProps.set(nodeId, props.get().value());
            }
        }

        matrix.armOut(nodeId, outDegree);
        try (Cursor<Kernel.RelationshipItem> rels = outCursor) {
            while (rels.next()) {
                final Kernel.RelationshipItem rel = rels.get();
                final long endNode = rel.endNode();
                final int targetNodeId = idMap.get(endNode);
                if (targetNodeId == -1) {
                    continue;
                }
                final long relationId = RawValues.combineIntInt(nodeId, targetNodeId);

                try (Cursor<PropertyItem> weights = rel.property(relWeightId)) {
                    if (weights.next()) {
                        relWeights.set(relationId, weights.get().value());
                    }
                }

                matrix.addOutgoing(nodeId, targetNodeId);
            }
        }
        matrix.armIn(nodeId, inDegree);
        try (Cursor<Kernel.RelationshipItem> rels = inCursor) {
            while (rels.next()) {
                final RelationshipItem rel = rels.get();
                final long startNode = rel.startNode();
                final int targetNodeId = idMap.get(startNode);
                if (targetNodeId == -1) {
                    continue;
                }
                matrix.addIncoming(targetNodeId, nodeId);
            }
        }
    }

    private final class ImportTask implements Runnable, Consumer<Kernel> {
        private final AdjacencyMatrix matrix;
        private final int nodeOffset;
        private final int maxNodeId;
        private final double nodesPercent;
        private int currentNodeCount;
        private final IdMap idMap;
        private final PrimitiveIntIterable nodes;
        private final WeightMapping relWeights;
        private final WeightMapping nodeWeights;
        private final WeightMapping nodeProps;
        private final int relationId;

        ImportTask(
                int batchSize,
                int nodeOffset,
                int nodeCount,
                IdMap idMap,
                PrimitiveIntIterable nodes,
                WeightMapping relWeights,
                WeightMapping nodeWeights,
                WeightMapping nodeProps,
                int relationId, double nodesPercent) {
            int nodeSize = Math.min(batchSize, idMap.size() - nodeOffset);
            this.nodeOffset = nodeOffset;
            this.idMap = idMap;
            this.nodes = nodes;
            this.relWeights = relWeights;
            this.nodeWeights = nodeWeights;
            this.nodeProps = nodeProps;
            this.relationId = relationId;
            this.matrix = new AdjacencyMatrix(nodeSize, setup.loadIncoming, setup.loadOutgoing);
            this.currentNodeCount = 0;
            this.maxNodeId = nodeCount - 1;
            this.nodesPercent = nodesPercent;
        }

        @Override
        public void run() {
            withReadOps(this);
        }
        @Override
        public void accept(final Kernel readOp) {
            int nodeOffset = this.nodeOffset;
            int nodeCount = 0;
            PrimitiveIntIterator iterator = nodes.iterator();
            boolean loadIncoming = setup.loadIncoming;
            boolean loadOutgoing = setup.loadOutgoing;
            while (iterator.hasNext()) {
                int nodeId = iterator.next();
                try (Cursor<Kernel.NodeItem> cursor = readOp.nodeCursor(idMap.toOriginalNodeId(nodeId))) {
                    if (cursor.next()) {
                        nodeCount++;
                        HeavyGraphFactory.readNode(
                                cursor.get(),
                                nodeId - nodeOffset,
                                idMap,
                                matrix,
                                loadIncoming,
                                loadOutgoing,
                                relWeightId,
                                relWeights,
                                nodeWeightId,
                                nodeWeights,
                                nodePropId,
                                nodeProps,
                                relationId);
                    }
                }
                progressLogger.logProgress(nodesPercent * maxNodeId + (1-nodesPercent)*(nodeCount + nodeOffset), maxNodeId);
            }
            this.currentNodeCount = nodeCount;
=======
    private Graph buildCompleteGraph(
            int nodeCount,
            final IdMap idMap,
            final Supplier<WeightMapping> relWeightsSupplier,
            final Supplier<WeightMapping> nodeWeightsSupplier,
            final Supplier<WeightMapping> nodePropsSupplier,
            Collection<RelationshipImporter> tasks) {
        if (tasks.size() == 1) {
            RelationshipImporter importer = tasks.iterator().next();
            return importer.toGraph(idMap);
        }

        final AdjacencyMatrix matrix = new AdjacencyMatrix(nodeCount);
        final WeightMapping relWeights = relWeightsSupplier.get();
        final WeightMapping nodeWeights = nodeWeightsSupplier.get();
        final WeightMapping nodeProps = nodePropsSupplier.get();
        for (RelationshipImporter task : tasks) {
            task.writeInto(matrix, relWeights, nodeWeights, nodeProps);
            task.release();
>>>>>>> 82e4eeb8
        }

        return new HeavyGraph(
                idMap,
                matrix,
                relWeights,
                nodeWeights,
                nodeProps);
    }
}<|MERGE_RESOLUTION|>--- conflicted
+++ resolved
@@ -5,22 +5,10 @@
 import org.neo4j.graphalgo.api.GraphSetup;
 import org.neo4j.graphalgo.api.WeightMapping;
 import org.neo4j.graphalgo.core.IdMap;
-<<<<<<< HEAD
-import org.neo4j.graphalgo.core.Kernel;
-import org.neo4j.graphalgo.core.NullWeightMap;
-import org.neo4j.graphalgo.core.WeightMap;
-=======
->>>>>>> 82e4eeb8
 import org.neo4j.graphalgo.core.utils.ParallelUtil;
 import org.neo4j.helpers.Exceptions;
 import org.neo4j.kernel.api.exceptions.EntityNotFoundException;
 import org.neo4j.kernel.internal.GraphDatabaseAPI;
-<<<<<<< HEAD
-import org.neo4j.storageengine.api.Direction;
-import org.neo4j.storageengine.api.PropertyItem;
-import org.neo4j.storageengine.api.RelationshipItem;
-=======
->>>>>>> 82e4eeb8
 
 import java.util.Collection;
 import java.util.function.Supplier;
@@ -30,62 +18,10 @@
  */
 public class HeavyGraphFactory extends GraphFactory {
 
-<<<<<<< HEAD
-    private static final Cursor<RelationshipItem> NO_RELS = new Cursor<RelationshipItem>() {
-        @Override
-        public boolean next() {
-            return false;
-        }
-
-        @Override
-        public void close() {
-        }
-
-        @Override
-        public RelationshipItem get() {
-            throw new UnsupportedOperationException(".get is not implemented.");
-        }
-    };
-
-    private final ExecutorService threadPool;
-    private long maxRelCount;
-    private int relWeightId;
-    private int nodeWeightId;
-    private int nodePropId;
-    private int labelId;
-    private int relationId;
-    private int nodeCount;
-
-=======
->>>>>>> 82e4eeb8
     public HeavyGraphFactory(
             GraphDatabaseAPI api,
             GraphSetup setup) {
         super(api, setup);
-<<<<<<< HEAD
-        setLog(setup.log);
-        this.threadPool = setup.executor;
-        withReadOps(readOp -> {
-            labelId = setup.loadAnyLabel()
-                    ? ReadOperations.ANY_LABEL
-                    : readOp.labelGetForName(setup.startLabel);
-            relationId = setup.loadAnyRelationshipType()
-                    ? ReadOperations.ANY_RELATIONSHIP_TYPE
-                    : readOp.relationshipTypeGetForName(setup.relationshipType);
-            nodeCount = Math.toIntExact(readOp.countsForNode(labelId));
-            maxRelCount = readOp.maxCountsForRelationship(labelId, relationId);
-            relWeightId = setup.loadDefaultRelationshipWeight()
-                    ? StatementConstants.NO_SUCH_PROPERTY_KEY
-                    : readOp.propertyKeyGetForName(setup.relationWeightPropertyName);
-            nodeWeightId = setup.loadDefaultNodeWeight()
-                    ? StatementConstants.NO_SUCH_PROPERTY_KEY
-                    : readOp.propertyKeyGetForName(setup.nodeWeightPropertyName);
-            nodePropId = setup.loadDefaultNodeProperty()
-                    ? StatementConstants.NO_SUCH_PROPERTY_KEY
-                    : readOp.propertyKeyGetForName(setup.nodePropertyName);
-        });
-=======
->>>>>>> 82e4eeb8
     }
 
     @Override
@@ -94,45 +30,12 @@
     }
 
     /* test-private */ Graph build(int batchSize) {
-<<<<<<< HEAD
-        final IdMap idMap = new IdMap(nodeCount);
-
-        final WeightMapping relWeigths = relWeightId == StatementConstants.NO_SUCH_PROPERTY_KEY
-                ? new NullWeightMap(setup.relationDefaultWeight)
-                : new WeightMap(nodeCount, setup.relationDefaultWeight);
-
-        final WeightMapping nodeWeights = nodeWeightId == StatementConstants.NO_SUCH_PROPERTY_KEY
-                ? new NullWeightMap(setup.nodeDefaultWeight)
-                : new WeightMap(nodeCount, setup.nodeDefaultWeight);
-
-        final WeightMapping nodeProps = nodePropId == StatementConstants.NO_SUCH_PROPERTY_KEY
-                ? new NullWeightMap(setup.nodeDefaultPropertyValue)
-                : new WeightMap(nodeCount, setup.nodeDefaultPropertyValue);
-
-        long total = nodeCount + maxRelCount;
-        double nodesPercent = (double)nodeCount / total;
-        withReadOps(read -> {
-            final PrimitiveLongIterator nodeIds = labelId == ReadOperations.ANY_LABEL
-                    ? read.nodesGetAll()
-                    : read.nodesGetForLabel(labelId);
-            long nodes = 0;
-            while (nodeIds.hasNext()) {
-                final long nextId = nodeIds.next();
-                idMap.add(nextId);
-                if (nodes++ % ((nodeCount / 10) + 1) == 0) {
-                    progressLogger.logProgress(nodes * nodesPercent, nodeCount);
-                }
-            }
-            idMap.buildMappedIds();
-        });
-=======
         try {
             return importGraph(batchSize);
         } catch (EntityNotFoundException e) {
             throw Exceptions.launderedException(e);
         }
     }
->>>>>>> 82e4eeb8
 
     private Graph importGraph(final int batchSize) throws
             EntityNotFoundException {
@@ -169,24 +72,12 @@
                         nodeIds,
                         relWeights,
                         nodeWeights,
-<<<<<<< HEAD
-                        nodeProps,
-                        relationId,
-                        nodesPercent
-                ),
-                threadPool);
-
-        progressLogger.logDone();
-
-        return new HeavyGraph(
-=======
                         nodeProps
                 ),
                 threadPool);
 
         final Graph graph = buildCompleteGraph(
                 nodeCount,
->>>>>>> 82e4eeb8
                 idMap,
                 relWeights,
                 nodeWeights,
@@ -197,154 +88,6 @@
         return graph;
     }
 
-<<<<<<< HEAD
-    private static void readNode(
-            Kernel.NodeItem node,
-            int nodeId,
-            IdMap idMap,
-            AdjacencyMatrix matrix,
-            boolean loadIncoming,
-            boolean loadOutgoing,
-            int relWeightId,
-            WeightMapping relWeights,
-            int nodeWeightId,
-            WeightMapping nodeWeights,
-            int nodePropId,
-            WeightMapping nodeProps,
-            int relationType) {
-        final int outDegree;
-        final int inDegree;
-        final Cursor<Kernel.RelationshipItem> outCursor;
-        final Cursor<Kernel.RelationshipItem> inCursor;
-        if (relationType == StatementConstants.NO_SUCH_RELATIONSHIP_TYPE) {
-            outDegree = loadOutgoing ? node.degree(Direction.OUTGOING) : 0;
-            inDegree = loadIncoming ? node.degree(Direction.INCOMING) : 0;
-            outCursor = loadOutgoing ? node.relationships(Direction.OUTGOING) : Kernel.EMPTY_CURSOR;
-            inCursor = loadIncoming ? node.relationships(Direction.INCOMING) : Kernel.EMPTY_CURSOR;
-        } else {
-            outDegree = loadOutgoing ? node.degree(Direction.OUTGOING, relationType) : 0;
-            inDegree = loadIncoming ? node.degree(Direction.INCOMING, relationType) : 0;
-            outCursor = loadOutgoing ? node.relationships(Direction.OUTGOING, relationType) : Kernel.EMPTY_CURSOR;
-            inCursor = loadIncoming ? node.relationships(Direction.INCOMING, relationType) : Kernel.EMPTY_CURSOR;
-        }
-        try (Cursor<PropertyItem> weights = node.property(nodeWeightId)) {
-            if (weights.next()) {
-                nodeWeights.set(nodeId, weights.get().value());
-            }
-        }
-        try (Cursor<PropertyItem> props = node.property(nodePropId)) {
-            if (props.next()) {
-                nodeProps.set(nodeId, props.get().value());
-            }
-        }
-
-        matrix.armOut(nodeId, outDegree);
-        try (Cursor<Kernel.RelationshipItem> rels = outCursor) {
-            while (rels.next()) {
-                final Kernel.RelationshipItem rel = rels.get();
-                final long endNode = rel.endNode();
-                final int targetNodeId = idMap.get(endNode);
-                if (targetNodeId == -1) {
-                    continue;
-                }
-                final long relationId = RawValues.combineIntInt(nodeId, targetNodeId);
-
-                try (Cursor<PropertyItem> weights = rel.property(relWeightId)) {
-                    if (weights.next()) {
-                        relWeights.set(relationId, weights.get().value());
-                    }
-                }
-
-                matrix.addOutgoing(nodeId, targetNodeId);
-            }
-        }
-        matrix.armIn(nodeId, inDegree);
-        try (Cursor<Kernel.RelationshipItem> rels = inCursor) {
-            while (rels.next()) {
-                final RelationshipItem rel = rels.get();
-                final long startNode = rel.startNode();
-                final int targetNodeId = idMap.get(startNode);
-                if (targetNodeId == -1) {
-                    continue;
-                }
-                matrix.addIncoming(targetNodeId, nodeId);
-            }
-        }
-    }
-
-    private final class ImportTask implements Runnable, Consumer<Kernel> {
-        private final AdjacencyMatrix matrix;
-        private final int nodeOffset;
-        private final int maxNodeId;
-        private final double nodesPercent;
-        private int currentNodeCount;
-        private final IdMap idMap;
-        private final PrimitiveIntIterable nodes;
-        private final WeightMapping relWeights;
-        private final WeightMapping nodeWeights;
-        private final WeightMapping nodeProps;
-        private final int relationId;
-
-        ImportTask(
-                int batchSize,
-                int nodeOffset,
-                int nodeCount,
-                IdMap idMap,
-                PrimitiveIntIterable nodes,
-                WeightMapping relWeights,
-                WeightMapping nodeWeights,
-                WeightMapping nodeProps,
-                int relationId, double nodesPercent) {
-            int nodeSize = Math.min(batchSize, idMap.size() - nodeOffset);
-            this.nodeOffset = nodeOffset;
-            this.idMap = idMap;
-            this.nodes = nodes;
-            this.relWeights = relWeights;
-            this.nodeWeights = nodeWeights;
-            this.nodeProps = nodeProps;
-            this.relationId = relationId;
-            this.matrix = new AdjacencyMatrix(nodeSize, setup.loadIncoming, setup.loadOutgoing);
-            this.currentNodeCount = 0;
-            this.maxNodeId = nodeCount - 1;
-            this.nodesPercent = nodesPercent;
-        }
-
-        @Override
-        public void run() {
-            withReadOps(this);
-        }
-        @Override
-        public void accept(final Kernel readOp) {
-            int nodeOffset = this.nodeOffset;
-            int nodeCount = 0;
-            PrimitiveIntIterator iterator = nodes.iterator();
-            boolean loadIncoming = setup.loadIncoming;
-            boolean loadOutgoing = setup.loadOutgoing;
-            while (iterator.hasNext()) {
-                int nodeId = iterator.next();
-                try (Cursor<Kernel.NodeItem> cursor = readOp.nodeCursor(idMap.toOriginalNodeId(nodeId))) {
-                    if (cursor.next()) {
-                        nodeCount++;
-                        HeavyGraphFactory.readNode(
-                                cursor.get(),
-                                nodeId - nodeOffset,
-                                idMap,
-                                matrix,
-                                loadIncoming,
-                                loadOutgoing,
-                                relWeightId,
-                                relWeights,
-                                nodeWeightId,
-                                nodeWeights,
-                                nodePropId,
-                                nodeProps,
-                                relationId);
-                    }
-                }
-                progressLogger.logProgress(nodesPercent * maxNodeId + (1-nodesPercent)*(nodeCount + nodeOffset), maxNodeId);
-            }
-            this.currentNodeCount = nodeCount;
-=======
     private Graph buildCompleteGraph(
             int nodeCount,
             final IdMap idMap,
@@ -364,7 +107,6 @@
         for (RelationshipImporter task : tasks) {
             task.writeInto(matrix, relWeights, nodeWeights, nodeProps);
             task.release();
->>>>>>> 82e4eeb8
         }
 
         return new HeavyGraph(
